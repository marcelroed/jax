--- conflicted
+++ resolved
@@ -755,14 +755,8 @@
                        f"named axes, but got: {axes}")
   out_avals = [
       ShapedArray(lax._reduce_op_shape_rule(raise_to_shaped(arg), axes=pos_axes),
-<<<<<<< HEAD
-                  arg.dtype, named_shape=named_shape)
-      for arg, named_shape in zip(args, named_shapes)]
+                  arg.dtype)] for arg in args]
   return out_avals, set()
-=======
-                  arg.dtype) for arg in args]
-  return out_avals, {core.NamedAxisEffect(axis) for axis in named_axes}
->>>>>>> c8ea86c9
 
 def _allreduce_lowering(prim, pos_fn, ctx, *args, axes, axis_index_groups):
   if axis_index_groups is not None and ("tpu" in ctx.module_context.platforms):
@@ -1277,15 +1271,7 @@
     new_shape[all_gather_dimension] *= axis_size
   else:
     new_shape.insert(all_gather_dimension, axis_size)
-<<<<<<< HEAD
-  new_named_shape = {name: size for name, size in x_aval.named_shape.items()
-                     if name not in axis_name}
-  out_aval = x_aval.update(shape=new_shape, named_shape=new_named_shape)
-  return out_aval, set()
-
-=======
-  return x_aval.update(shape=new_shape), {*map(core.NamedAxisEffect, axis_name)}
->>>>>>> c8ea86c9
+  return x_aval.update(shape=new_shape), set()
 
 def _all_gather_transpose_rule(cts, x, *, all_gather_dimension, axis_name, axis_index_groups, axis_size, tiled):
   return (psum_scatter(cts, axis_name=axis_name,
@@ -1420,18 +1406,7 @@
                        f"{scatter_dim_input_size} must match shard count "
                        f"{axis_size}")
     del new_shape[scatter_dimension]
-<<<<<<< HEAD
-
-  new_named_shape = {
-      name: size
-      for name, size in x_aval.named_shape.items()
-      if name not in axis_name
-  }
-  out_aval = x_aval.update(shape=new_shape, named_shape=new_named_shape)
-  return out_aval, set()
-=======
-  return x_aval.update(shape=new_shape), {*map(core.NamedAxisEffect, axis_name)}
->>>>>>> c8ea86c9
+  return x_aval.update(shape=new_shape), set()
 
 
 def _reduce_scatter_transpose_rule(cts, x, *, axis_name, scatter_dimension,
@@ -1612,15 +1587,11 @@
 
 def _axis_index_effectful_abstract_eval(*, axis_name):
   frame = core.axis_frame(axis_name)
-<<<<<<< HEAD
   out_aval = ShapedArray((), np.int32, named_shape={axis_name: frame.size})
   return out_aval, set()
 
 def _axis_index_batcher(axis_data, _, vals_in, dims_in, *, axis_name):
   return lax.iota(np.int32, axis_data.size), 0
-=======
-  return ShapedArray((), np.int32), {core.NamedAxisEffect(axis_name)}
->>>>>>> c8ea86c9
 
 axis_index_p = core.Primitive('axis_index')
 mlir.register_lowering(axis_index_p, _axis_index_lowering)
@@ -1645,17 +1616,7 @@
   pos_aval = lax.dot_general_p.abstract_eval(
       x, y, dimension_numbers=[pos_contract, pos_batch],
       precision=precision, preferred_element_type=None)[0]
-<<<<<<< HEAD
-  common_named_shape = core.join_named_shapes(x.named_shape, y.named_shape)
-  named_shape = {name: size
-                 for name, size in common_named_shape.items()
-                 if name not in axis_name}
-  out_aval = pos_aval.update(named_shape=named_shape)
-  return out_aval, set()
-
-=======
-  return pos_aval, {*map(core.NamedAxisEffect, axis_name)}
->>>>>>> c8ea86c9
+  return pos_aval, set()
 
 def _pdot_vmap_collective_rule(axis_data, _, vals_in, dims_in, *, axis_name,
                                pos_contract, pos_batch, precision):

--- conflicted
+++ resolved
@@ -132,11 +132,8 @@
     'notebooks/*.md',
     'pallas/quickstart.md',
     'pallas/tpu/pipelining.md',
-<<<<<<< HEAD
     'pallas/tpu/distributed.md',
-=======
     'pallas/tpu/matmul.md',
->>>>>>> f2068bb4
     'jep/9407-type-promotion.md',
     'autodidax.md',
     'sharded-computation.md',
@@ -225,14 +222,10 @@
     # Requires accelerators
     'pallas/quickstart.*',
     'pallas/tpu/pipelining.*',
-<<<<<<< HEAD
     'pallas/tpu/distributed.*',
-    'sharded-computation.*'
-=======
     'pallas/tpu/matmul.*',
     'sharded-computation.*',
     'distributed_data_loading.*'
->>>>>>> f2068bb4
 ]
 
 # -- Options for HTMLHelp output ---------------------------------------------
